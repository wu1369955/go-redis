--- conflicted
+++ resolved
@@ -247,15 +247,11 @@
 
 	_, err := conn.Pipelined(ctx, func(pipe Pipeliner) error {
 		if c.opt.Password != "" {
-<<<<<<< HEAD
 			if c.opt.Username != "" {
-				pipe.AuthACL(c.opt.Username, c.opt.Password)
+				pipe.AuthACL(ctx, c.opt.Username, c.opt.Password)
 			} else {
-				pipe.Auth(c.opt.Password)
+				pipe.Auth(ctx, c.opt.Password)
 			}
-=======
-			pipe.Auth(ctx, c.opt.Password)
->>>>>>> b0b5d030
 		}
 
 		if c.opt.DB > 0 {
